--- conflicted
+++ resolved
@@ -122,15 +122,6 @@
 		return notation.RemoteSignOptions{}, registry.Reference{}, err
 	}
 
-<<<<<<< HEAD
-	signOpts := notation.RemoteSignOptions{}
-	signOpts.ArtifactReference = ref.String()
-	signOpts.SignatureMediaType = mediaType
-	signOpts.ExpiryDuration = opts.expiry
-	signOpts.PluginConfig = pluginConfig
-	signOpts.UserMetadata = userMetadata
-
-=======
 	signOpts := notation.RemoteSignOptions{
 		SignOptions: notation.SignOptions{
 			ArtifactReference:  ref.String(),
@@ -140,6 +131,5 @@
 		},
 		UserMetadata: userMetadata,
 	}
->>>>>>> 51951af9
 	return signOpts, ref, nil
 }