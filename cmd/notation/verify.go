--- conflicted
+++ resolved
@@ -26,7 +26,6 @@
 	reference    string
 	pluginConfig []string
 	userMetadata []string
-<<<<<<< HEAD
 	outputFormat string
 }
 
@@ -34,8 +33,6 @@
 	Reference    string            `json:"reference"`
 	UserMetadata map[string]string `json:"userMetadata"`
 	Result       string            `json:"result"`
-=======
->>>>>>> 51951af9
 }
 
 func verifyCommand(opts *verifyOpts) *cobra.Command {
@@ -70,10 +67,7 @@
 	opts.SecureFlagOpts.ApplyFlags(command.Flags())
 	command.Flags().StringArrayVarP(&opts.pluginConfig, "plugin-config", "c", nil, "{key}={value} pairs that are passed as it is to a plugin, if the verification is associated with a verification plugin, refer plugin documentation to set appropriate values")
 	cmd.SetPflagUserMetadata(command.Flags(), &opts.userMetadata, cmd.PflagUserMetadataVerifyUsage)
-<<<<<<< HEAD
 	cmd.SetPflagOutput(command.Flags(), &opts.outputFormat, cmd.PflagOutputUsage)
-=======
->>>>>>> 51951af9
 	return command
 }
 
@@ -154,10 +148,8 @@
 			}
 		}
 	}
-<<<<<<< HEAD
 
 	return printResult(opts.outputFormat, ref.String(), outcome)
-=======
 	if reflect.DeepEqual(outcome.VerificationLevel, trustpolicy.LevelSkip) {
 		fmt.Println("Trust policy is configured to skip signature verification for", ref.String())
 	} else {
@@ -165,7 +157,6 @@
 		printMetadataIfPresent(outcome)
 	}
 	return nil
->>>>>>> 51951af9
 }
 
 func resolveReference(ctx context.Context, opts *SecureFlagOpts, reference string, sigRepo notationregistry.Repository, fn func(registry.Reference, ocispec.Descriptor)) (registry.Reference, error) {
@@ -187,7 +178,6 @@
 	return ref, nil
 }
 
-<<<<<<< HEAD
 func printResult(outputFormat, reference string, outcome *notation.VerificationOutcome) error {
 	if reflect.DeepEqual(outcome.VerificationLevel, trustpolicy.LevelSkip) {
 		if outputFormat == ioutil.OutputPlaintext {
@@ -198,28 +188,20 @@
 		return ioutil.PrintObjectAsJson(output)
 	}
 
-=======
-func printMetadataIfPresent(outcome *notation.VerificationOutcome) {
->>>>>>> 51951af9
 	// the signature envelope is parsed as part of verification.
 	// since user metadata is only printed on successful verification,
 	// this error can be ignored
 	metadata, _ := outcome.UserMetadata()
 
-<<<<<<< HEAD
 	if outputFormat == ioutil.OutputJson {
 		output := verifyOutput{Reference: reference, Result: "Success", UserMetadata: metadata}
 		return ioutil.PrintObjectAsJson(output)
 	}
 
 	fmt.Println("Successfully verified signature for", reference)
-	fmt.Println("\nThe artifact was signed with the following user metadata.")
-	ioutil.PrintMetadataMap(os.Stdout, metadata)
-	return nil
-=======
 	if len(metadata) > 0 {
 		fmt.Println("\nThe artifact was signed with the following user metadata.")
 		ioutil.PrintMetadataMap(os.Stdout, metadata)
 	}
->>>>>>> 51951af9
+	return nil
 }