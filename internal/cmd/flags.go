// Package cmd contains common flags and routines for all CLIs.
package cmd

import (
	"fmt"
	"strings"
	"time"

	"github.com/notaryproject/notation/internal/envelope"
	"github.com/notaryproject/notation/internal/ioutil"
	"github.com/notaryproject/notation/pkg/configutil"
	"github.com/spf13/pflag"
)

var (
	PflagKey = &pflag.Flag{
		Name:      "key",
		Shorthand: "k",
		Usage:     "signing key name, for a key previously added to notation's key list.",
	}
	SetPflagKey = func(fs *pflag.FlagSet, p *string) {
		fs.StringVarP(p, PflagKey.Name, PflagKey.Shorthand, "", PflagKey.Usage)
	}

	PflagSignatureFormat = &pflag.Flag{
		Name:  "signature-format",
		Usage: "signature envelope format, options: 'jws', 'cose'",
	}
	SetPflagSignatureFormat = func(fs *pflag.FlagSet, p *string) {
		defaultSignatureFormat := envelope.JWS
		// load config to get signatureFormat
		config, err := configutil.LoadConfigOnce()
		if err == nil && config.SignatureFormat != "" {
			defaultSignatureFormat = config.SignatureFormat
		}

		fs.StringVar(p, PflagSignatureFormat.Name, defaultSignatureFormat, PflagSignatureFormat.Usage)
	}

	PflagTimestamp = &pflag.Flag{
		Name:      "timestamp",
		Shorthand: "t",
		Usage:     "timestamp the signed signature via the remote TSA",
	}
	SetPflagTimestamp = func(fs *pflag.FlagSet, p *string) {
		fs.StringVarP(p, PflagTimestamp.Name, PflagTimestamp.Shorthand, "", PflagTimestamp.Usage)
	}

	PflagExpiry = &pflag.Flag{
		Name:      "expiry",
		Shorthand: "e",
		Usage:     "optional expiry that provides a \"best by use\" time for the artifact. The duration is specified in minutes(m) and/or hours(h). For example: 12h, 30m, 3h20m",
	}
	SetPflagExpiry = func(fs *pflag.FlagSet, p *time.Duration) {
		fs.DurationVarP(p, PflagExpiry.Name, PflagExpiry.Shorthand, time.Duration(0), PflagExpiry.Usage)
	}

	PflagReference = &pflag.Flag{
		Name:      "reference",
		Shorthand: "r",
		Usage:     "original reference",
	}
	SetPflagReference = func(fs *pflag.FlagSet, p *string) {
		fs.StringVarP(p, PflagReference.Name, PflagReference.Shorthand, "", PflagReference.Usage)
	}

	PflagPluginConfig = &pflag.Flag{
		Name:      "plugin-config",
		Shorthand: "c",
		Usage:     "{key}={value} pairs that are passed as it is to a plugin, refer plugin's documentation to set appropriate values",
	}
	SetPflagPluginConfig = func(fs *pflag.FlagSet, p *[]string) {
		fs.StringArrayVarP(p, PflagPluginConfig.Name, PflagPluginConfig.Shorthand, nil, PflagPluginConfig.Usage)
	}

	PflagUserMetadata = &pflag.Flag{
		Name:      "user-metadata",
		Shorthand: "m",
	}
<<<<<<< HEAD

	PflagUserMetadataSignUsage   = "{key}={value} pairs that are added to the signature payload"
	PflagUserMetadataVerifyUsage = "user defined {key}={value} pairs that must be present in the signature for successful verification if provided"

	SetPflagUserMetadata = func(fs *pflag.FlagSet, p *[]string, usage string) {
		fs.StringArrayVarP(p, PflagUserMetadata.Name, PflagUserMetadata.Shorthand, nil, usage)
	}

	PflagOutput = &pflag.Flag{
		Name:      "output",
		Shorthand: "o",
	}

	PflagOutputUsage = fmt.Sprintf("output format, options: '%s', '%s'", ioutil.OutputJson, ioutil.OutputPlaintext)
	SetPflagOutput   = func(fs *pflag.FlagSet, p *string, usage string) {
		fs.StringVarP(p, PflagOutput.Name, PflagOutput.Shorthand, ioutil.OutputPlaintext, usage)
	}
=======
	PflagUserMetadataSignUsage = "{key}={value} pairs that are added to the signature payload"
	PflagUserMetadataVerifyUsage = "user defined {key}={value} pairs that must be present in the signature for successful verification if provided"
	SetPflagUserMetadata = func(fs *pflag.FlagSet, p *[]string, usage string) {
		fs.StringArrayVarP(p, PflagUserMetadata.Name, PflagUserMetadata.Shorthand, nil, usage)
	}
>>>>>>> 51951af9
)

// KeyValueSlice is a flag with type int
type KeyValueSlice interface {
	Set(value string) error
	String() string
}

func ParseFlagMap(c []string, flagName string) (map[string]string, error) {
	m := make(map[string]string, len(c))
	for _, pair := range c {
		key, val, found := strings.Cut(pair, "=")
		if !found || key == "" || val == "" {
			return nil, fmt.Errorf("could not parse flag %s: key-value pair requires \"=\" as separator", flagName)
		}
		m[key] = val
	}
	return m, nil
}<|MERGE_RESOLUTION|>--- conflicted
+++ resolved
@@ -77,11 +77,9 @@
 		Name:      "user-metadata",
 		Shorthand: "m",
 	}
-<<<<<<< HEAD
 
 	PflagUserMetadataSignUsage   = "{key}={value} pairs that are added to the signature payload"
 	PflagUserMetadataVerifyUsage = "user defined {key}={value} pairs that must be present in the signature for successful verification if provided"
-
 	SetPflagUserMetadata = func(fs *pflag.FlagSet, p *[]string, usage string) {
 		fs.StringArrayVarP(p, PflagUserMetadata.Name, PflagUserMetadata.Shorthand, nil, usage)
 	}
@@ -90,18 +88,10 @@
 		Name:      "output",
 		Shorthand: "o",
 	}
-
 	PflagOutputUsage = fmt.Sprintf("output format, options: '%s', '%s'", ioutil.OutputJson, ioutil.OutputPlaintext)
 	SetPflagOutput   = func(fs *pflag.FlagSet, p *string, usage string) {
 		fs.StringVarP(p, PflagOutput.Name, PflagOutput.Shorthand, ioutil.OutputPlaintext, usage)
 	}
-=======
-	PflagUserMetadataSignUsage = "{key}={value} pairs that are added to the signature payload"
-	PflagUserMetadataVerifyUsage = "user defined {key}={value} pairs that must be present in the signature for successful verification if provided"
-	SetPflagUserMetadata = func(fs *pflag.FlagSet, p *[]string, usage string) {
-		fs.StringArrayVarP(p, PflagUserMetadata.Name, PflagUserMetadata.Shorthand, nil, usage)
-	}
->>>>>>> 51951af9
 )
 
 // KeyValueSlice is a flag with type int
